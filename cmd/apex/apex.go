package main

import (
	"github.com/spf13/cobra"
)

var rootCmd = &cobra.Command{
	Use:              "apex",
<<<<<<< HEAD
	PersistentPreRun: pv.preRun,
=======
	PersistentPreRun: pv.PreRun,
	SilenceErrors:    true,
>>>>>>> a7d4861e
}

func init() {
	pf := rootCmd.PersistentFlags()

	rootCmd.AddCommand(deployCmd)
	rootCmd.AddCommand(deleteCmd)
	rootCmd.AddCommand(invokeCmd)
	rootCmd.AddCommand(rollbackCmd)
	rootCmd.AddCommand(logsCmd)
	rootCmd.AddCommand(buildCmd)
	rootCmd.AddCommand(listCmd)
	rootCmd.AddCommand(wikiCmd)
	rootCmd.AddCommand(versionCmd)

	pf.StringVarP(&pv.Chdir, "chdir", "C", "", "Working directory")
	pf.BoolVarP(&pv.DryRun, "dry-run", "D", false, "Perform a dry-run")
	pf.StringSliceVarP(&pv.Env, "env", "e", nil, "Environment variable")
	pf.StringVarP(&pv.LogLevel, "log-level", "l", "info", "Log severity level")
	pf.BoolVarP(&pv.Verbose, "verbose", "v", false, "Output verbose logs")
	pf.BoolVarP(&pv.Yes, "yes", "y", false, "Automatic yes to prompts")

	// Add a newline at the top of each help message
	rootCmd.SetHelpTemplate("\n" + rootCmd.HelpTemplate())
}<|MERGE_RESOLUTION|>--- conflicted
+++ resolved
@@ -6,12 +6,8 @@
 
 var rootCmd = &cobra.Command{
 	Use:              "apex",
-<<<<<<< HEAD
 	PersistentPreRun: pv.preRun,
-=======
-	PersistentPreRun: pv.PreRun,
 	SilenceErrors:    true,
->>>>>>> a7d4861e
 }
 
 func init() {
